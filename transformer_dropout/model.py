import inspect
import math
from contextlib import nullcontext
from dataclasses import dataclass, field
from enum import Enum
from typing import List, Optional

import numpy as np
import torch
import torch.nn as nn
from torch.nn import functional as F


class OptimizerType(str, Enum):
    ADAMW = "ADAMW"
    SGD = "SGD"

    def __str__(self):
        return self.value


@dataclass
class RegularizingLambdaConfig:
    min_lambda: float = None
    max_lambda: float = 1.0
    coefficient: float = None

    def __post_init__(self):
        assert self.max_lambda > 0

        if self.min_lambda is not None:
            self.min_lambda >= 0
            assert self.min_lambda < self.max_lambda
            assert self.coefficient is not None

        if self.coefficient is not None:
            assert self.coefficient < 1
            slope_1_step = np.log(1 / self.coefficient) * (1 / self.coefficient)
            print(f"STEP at which slope is 1: {slope_1_step}")


@dataclass
class DropoutParamConfig:
    init_mean: float
    init_std: float
    optimizer_type: OptimizerType
    lr: float = None


@dataclass
class LearnedDropoutConfig:
    use_sigmoid_on_dropout_mask: bool
    use_dropout_entropy_in_loss: bool
    use_dropout_l1_norm_in_loss: bool
    A_param_config: DropoutParamConfig = field(
        default_factory=lambda: DropoutParamConfig(100000, 10, OptimizerType.ADAMW, 1)
    )
    B_param_config: DropoutParamConfig = field(
        default_factory=lambda: DropoutParamConfig(0, 0.02, OptimizerType.ADAMW)
    )
    use_canonical_entropy: bool = False
    use_detached_x_in_dropout_mask: bool = True
    dropout_entropy_lambda: Optional[RegularizingLambdaConfig] = field(default=None)
    dropout_l1_norm_lambda: Optional[RegularizingLambdaConfig] = field(default=None)
    profile_dropout_mask: bool = False

    def __post_init__(self):
        if (
            not self.use_dropout_entropy_in_loss
            and self.dropout_entropy_lambda is not None
        ):
            raise ValueError(
                "dropout_entropy_lambda is set but use_dropout_entropy_in_loss is False"
            )

        if (
            not self.use_dropout_l1_norm_in_loss
            and self.dropout_l1_norm_lambda is not None
        ):
            raise ValueError(
                "dropout_l1_norm_lambda is set but use_dropout_l1_norm_in_loss is False"
            )

        for attr_name, flag_attr_name in [
            ("dropout_entropy_lambda", "use_dropout_entropy_in_loss"),
            ("dropout_l1_norm_lambda", "use_dropout_l1_norm_in_loss"),
        ]:
            attr_value = getattr(self, attr_name)
            if attr_value is not None:
                if type(attr_value) not in [dict, RegularizingLambdaConfig]:
                    raise ValueError(
                        f"{attr_name} must be a dict or RegularizingLambdaConfig"
                    )

                if type(attr_value) == dict:
                    setattr(self, attr_name, RegularizingLambdaConfig(**attr_value))
            else:
                if getattr(self, flag_attr_name):
                    setattr(self, attr_name, RegularizingLambdaConfig(max_lambda=1))

        for attr_name in ["A_param_config", "B_param_config"]:
            attr_value = getattr(self, attr_name)
            if attr_value is not None:
                if type(attr_value) not in [dict, DropoutParamConfig]:
                    raise ValueError(
                        f"{attr_name} must be a dict or EntropyLambdaConfig"
                    )

                if type(attr_value) == dict:
                    setattr(self, attr_name, DropoutParamConfig(**attr_value))

        if not self.use_detached_x_in_dropout_mask and (
            self.A_param_config.init_mean > 1000
            or self.A_param_config.init_std > 10000
            or (self.A_param_config.lr and self.A_param_config.lr > 1000)
        ):
            # TODO: a better way to handle this is to do something like gradient clipping
            raise ValueError(
                "A_param_config values are too high with use_detached_x_in_dropout_mask=False. It will cause NaNs."
            )


@dataclass
class ModelConfig:
    context_size: int
    n_embed: int
    n_layer: int
    n_head: int
    use_learned_dropout: bool
    learned_dropout_layers: int = None
    learned_dropout_config: LearnedDropoutConfig = None
    dropout_rate: Optional[float] = field(default=None)
    alphabet_size: Optional[int] = field(default=None)
    bias: bool = False

    def __post_init__(self):
        if not (self.use_learned_dropout == (self.learned_dropout_config is not None)):
            raise ValueError(
                "use_learned_dropout and learned_dropout_config are mutually inclusive"
            )

        elif not self.use_learned_dropout and self.dropout_rate is None:
            raise ValueError("dropout_rate must be set if not use_learned_dropout")

        if (
            self.learned_dropout_config is not None
            and type(self.learned_dropout_config) == dict
        ):
            self.learned_dropout_config = LearnedDropoutConfig(
                **self.learned_dropout_config
            )

        if self.use_learned_dropout and not self.learned_dropout_layers:
            raise ValueError(
                "learned_dropout_layers must be set if use_learned_dropout"
            )

        if self.use_learned_dropout and self.learned_dropout_layers:
            assert (
                self.learned_dropout_layers >= 1
                and self.learned_dropout_layers <= self.n_layer
            )


class LayerNorm(nn.Module):
    """From https://github.com/karpathy/nanoGPT/blob/master/model.py"""

    def __init__(self, dim_in, bias):
        super().__init__()
        self.weight = nn.Parameter(torch.ones(dim_in))
        self.bias = nn.Parameter(torch.zeros(dim_in)) if bias else None

    def forward(self, input):
        return F.layer_norm(input, self.weight.shape, self.weight, self.bias, 1e-5)


class OptimizedMultiAttentionHead(nn.Module):
    def __init__(self, config: ModelConfig):
        super().__init__()

        assert config.n_embed % config.n_head == 0
        self.dim_in = config.n_embed
        self.head_size = config.n_embed // config.n_head
        self.n_heads = config.n_head
        self.dropout_rate = config.dropout_rate

        self.batch_attn_weights = nn.Linear(
            self.dim_in, self.dim_in * 3, bias=config.bias
        )
        self.residual_proj = nn.Linear(self.dim_in, self.dim_in, bias=config.bias)

        if config.use_learned_dropout and False:
            self.dropout_1 = LearnedDropout(
                config.context_size, config.learned_dropout_config
            )
            self.dropout_2 = LearnedDropout(self.dim_in, config.learned_dropout_config)
        else:
            self.dropout_1 = nn.Dropout(config.dropout_rate)
            self.dropout_2 = nn.Dropout(config.dropout_rate)

        self.use_flash = False
        if not hasattr(F, "scaled_dot_product_attention") or isinstance(
            self.dropout_1, LearnedDropout
        ):
            self.register_buffer(
                "tril",
                torch.tril(
                    torch.ones(config.context_size, config.context_size).view(
                        1, 1, config.context_size, config.context_size
                    )
                ),
            )
        else:
            print("Using flash attention.")
            self.use_flash = True

    def forward(self, x):
        B, T, C = x.shape

        q, k, v = self.batch_attn_weights(x).split(self.dim_in, dim=2)
        k = k.view(B, T, self.n_heads, self.head_size).transpose(1, 2)
        q = q.view(B, T, self.n_heads, self.head_size).transpose(1, 2)
        v = v.view(B, T, self.n_heads, self.head_size).transpose(1, 2)

        if self.use_flash:
            out = F.scaled_dot_product_attention(
                q, k, v, attn_mask=None, dropout_p=self.dropout_rate, is_causal=True
            )
            # TODO: add custom dropout here. Otherwise, avoid using flash attention for now
            # if dropout_1 is LearnedDropout
        else:
            attn = (q @ k.transpose(-2, -1)) * (
                self.head_size**-0.5
            )  # B,H,T,S @ B,H,S,T ->B, H, T, T
            causal_attn = attn.masked_fill(self.tril[:, :, :T, :T] == 0, float("-inf"))
            causal_attn = F.softmax(causal_attn, dim=-1)
            causal_attn = self.dropout_1(causal_attn)
            out = causal_attn @ v  # B,H,T,T @ B,H,T,S -> B,H,T,S

        out = (
            out.transpose(1, 2).contiguous().view(B, T, C)
        )  # B,H,T,S -> B,T,H,S -> B,T,C
        out = self.residual_proj(out)
        out = self.dropout_2(out)
        return out


class LearnedDropout(nn.Module):
    def __init__(self, dim_in, config):
        super().__init__()
        self.dim_in = dim_in
        self.dropout_entropy_context = (
            nullcontext() if config.use_dropout_entropy_in_loss else torch.no_grad()
        )
        self.dropout_l1_norm_context = (
            nullcontext() if config.use_dropout_l1_norm_in_loss else torch.no_grad()
        )
        self.use_detached_x_in_dropout_mask = config.use_detached_x_in_dropout_mask
        self.entropy_fn = (
            self.canonical_entropy
            if config.use_canonical_entropy
            else self.alternate_entropy
        )
        self.use_sigmoid_on_dropout_mask = config.use_sigmoid_on_dropout_mask
        self.profile_dropout_mask = config.profile_dropout_mask
        self.module_name = None  # used for logging

        self.A = nn.Parameter(
            torch.normal(
                config.A_param_config.init_mean,
                config.A_param_config.init_std,
                size=(dim_in,),
            )
        )
        self.B = nn.Parameter(
            torch.normal(
                config.B_param_config.init_mean,
                config.B_param_config.init_std,
                size=(dim_in,),
            )
        )
        self.register_buffer("dropout_entropy", torch.zeros(1), persistent=False)
        self.register_buffer("dropout_l1_norm", torch.zeros(1), persistent=False)
        # unsure if I shold register these two as buffer
        # also, dropout_l1_norm essentially ecanpsulates these two, but I want to see them separately
        self.dropout_near_one_percent = None
        self.dropout_near_zero_percent = None

    def canonical_entropy(self, dropout_mask):
        # the small constant is for numerical stability
        return (dropout_mask * -torch.log2(dropout_mask + 1e-9)).mean(dim=-1).flatten()

    def alternate_entropy(self, dropout_mask):
        # the alternate entropy has the peak above 0.5, while the canonical one has
        # it below 0.5. In theory, this should be better for achieving both low entropy
        # and low l1 norm because there is more curvature towards 0.
        return (
            ((dropout_mask - 1) * torch.log2((-dropout_mask + 1) + 1e-9))
            .mean(dim=-1)
            .flatten()
        )

    def forward(self, x):
        import wandb

        dropout_mask_x = x.detach() if self.use_detached_x_in_dropout_mask else x
        dropout_mask = 0.5 * torch.cos(self.A * dropout_mask_x + self.B) + 0.5

        if self.training:
            with self.dropout_entropy_context:
                self.dropout_entropy = self.entropy_fn(dropout_mask)
            with self.dropout_l1_norm_context:
                self.dropout_l1_norm = (
                    torch.norm(dropout_mask, p=1, dim=-1) / self.dim_in
                ).flatten()
            self.dropout_near_one_percent = (
                dropout_mask > 0.9
            ).sum().item() / dropout_mask.numel()
            self.dropout_near_zero_percent = (
                dropout_mask < 0.1
            ).sum().item() / dropout_mask.numel()

        if self.use_sigmoid_on_dropout_mask:
            # TODO: make the coefficient and constant to be learnable
            # the final form should be 1 / (1 + torch.exp(-(dropout_mask * z - z/2)))
            # where z is a learnable parameter
            dropout_mask = 1 / (1 + torch.exp(-(dropout_mask * 60 - 30)))

        if self.profile_dropout_mask:
            wandb.log({self.module_name + ".mask": dropout_mask}, commit=False)
        return x * dropout_mask


class FeedForward(nn.Module):
<<<<<<< HEAD
    def __init__(self, config: ModelConfig, use_learned_dropout=False):
=======
    def __init__(self, config: ModelConfig, is_last=False):
>>>>>>> e55b63e7
        super().__init__()
        self.linear = nn.Linear(config.n_embed, config.n_embed * 4, bias=config.bias)
        self.gelu = nn.GELU()
        self.residual_proj = nn.Linear(
            config.n_embed * 4, config.n_embed, bias=config.bias
        )
        if config.use_learned_dropout and use_learned_dropout:
            self.dropout = LearnedDropout(config.n_embed, config.learned_dropout_config)
        else:
            self.dropout = nn.Dropout(config.dropout_rate)

    def forward(self, x):
        x = self.linear(x)
        x = self.gelu(x)
        x = self.residual_proj(x)
        x = self.dropout(x)
        return x


class TransformerBlock(nn.Module):
<<<<<<< HEAD
    def __init__(self, config: ModelConfig, use_learned_dropout=False):
=======
    def __init__(self, config: ModelConfig, is_last=False):
>>>>>>> e55b63e7
        super().__init__()
        self.multi_attn_head = OptimizedMultiAttentionHead(config)
        self.feed_forward = FeedForward(config, use_learned_dropout)
        self.ln1 = LayerNorm(config.n_embed, config.bias)
        self.ln2 = LayerNorm(config.n_embed, config.bias)

    def forward(self, x):
        x = x + self.multi_attn_head(self.ln1(x))
        x = x + self.feed_forward(self.ln2(x))
        return x


class DropoutTransformer(nn.Module):
    model_config_cls = ModelConfig

    def __init__(self, config: ModelConfig):
        super().__init__()
        assert (
            config.alphabet_size is not None
        )  # an ugly workaround because of training script
        self.config = config
        self.training_step = (
            None  # this is provided by the context manager in the training script
        )

        self.token_embedding = nn.Embedding(config.alphabet_size, config.n_embed)
        self.positional_embedding = nn.Embedding(config.context_size, config.n_embed)
        if config.use_learned_dropout and False:
            self.dropout = LearnedDropout(config.n_embed, config.learned_dropout_config)
        else:
            self.dropout = nn.Dropout(config.dropout_rate)

        check = config.learned_dropout_layers or 0
        self.transformer_blocks = nn.Sequential(
            *[
<<<<<<< HEAD
                TransformerBlock(config, (i) >= (config.n_layer - check))
=======
                TransformerBlock(config, i == config.n_layer - 1)
>>>>>>> e55b63e7
                for i in range(config.n_layer)
            ]
        )
        self.ln = LayerNorm(config.n_embed, config.bias)
        self.output_layer = nn.Linear(
            config.n_embed, config.alphabet_size, bias=config.bias
        )

        self.token_embedding.weight = self.output_layer.weight  # weight tying
        self.apply(self._init_weights)

        # scale residual projections
        for pn, p in self.named_parameters():
            if pn.endswith("residual_proj.weight"):
                torch.nn.init.normal_(
                    p, mean=0.0, std=0.02 / math.sqrt(2 * config.n_layer)
                )

        # maybe there is a better way
        param_to_param_name = {p: n for n, p in self.named_parameters()}
        for module in self.modules():
            if isinstance(module, LearnedDropout):
                module.module_name = ".".join(
                    param_to_param_name[module.A].split(".")[:-1]
                )

    def _init_weights(self, module):
        if isinstance(module, nn.Linear):
            torch.nn.init.normal_(module.weight, mean=0.0, std=0.02)
            if module.bias is not None:
                torch.nn.init.zeros_(module.bias)
        elif isinstance(module, (nn.Embedding)):
            torch.nn.init.normal_(module.weight, mean=0.0, std=0.02)

    @classmethod
    def init_from_checkpoint(cls, checkpoint_dict):
        model_config = ModelConfig(**checkpoint_dict["model_config"])
        model = cls(model_config)
        state_dict = checkpoint_dict["model"]

        # This is caused by compiling the model. From https://github.com/karpathy/nanoGPT/blob/master/train.py
        unwanted_prefix = "_orig_mod."
        for k, v in list(state_dict.items()):
            if k.startswith(unwanted_prefix):
                state_dict[k[len(unwanted_prefix) :]] = state_dict.pop(k)

        model.load_state_dict(state_dict)
        return model

    def get_aggregated_learned_dropout_attributes(
        self, attr_name, aggregation_fn, is_training_attr
    ):
        if not self.config.use_learned_dropout or (
            is_training_attr and not self.training
        ):
            return None

        values = []
        for module in self.modules():
            if isinstance(module, LearnedDropout):
                values.append(getattr(module, attr_name))

        return aggregation_fn(values)

    def get_mean_dropout_near_one_percent(self):
        return self.get_aggregated_learned_dropout_attributes(
            "dropout_near_one_percent", np.mean, True
        )

    def get_mean_dropout_near_zero_percent(self):
        return self.get_aggregated_learned_dropout_attributes(
            "dropout_near_zero_percent", np.mean, True
        )

    def get_annealed_dropout_coefficient(self, lambda_config):
        if (
            not self.config.use_learned_dropout
            or not self.training
            or lambda_config is None
        ):
            return None

        if lambda_config.coefficient is None:
            return lambda_config.max_lambda

        assert self.training_step is not None
        intersect = (
            lambda_config.min_lambda - 1 if lambda_config.min_lambda is not None else -1
        )
        return min(
            np.exp(lambda_config.coefficient * self.training_step) + intersect,
            lambda_config.max_lambda,
        )

    def get_mean_dropout_entropy(self):
        return self.get_aggregated_learned_dropout_attributes(
            "dropout_entropy", lambda x: torch.cat(x, dim=0).mean(), True
        )

    def get_mean_dropout_l1_norm(self):
        return self.get_aggregated_learned_dropout_attributes(
            "dropout_l1_norm", lambda x: torch.cat(x, dim=0).mean(), True
        )

    @torch.no_grad()
    def get_A_stats(self):
        aggregated_A = self.get_aggregated_learned_dropout_attributes(
            "A", lambda x: torch.cat(x, dim=0), False
        )
        if aggregated_A is None:
            return None, None
        return aggregated_A.mean(), aggregated_A.std()

    @torch.no_grad()
    def get_B_stats(self):
        aggregated_B = self.get_aggregated_learned_dropout_attributes(
            "B", lambda x: torch.cat(x, dim=0), False
        )
        if aggregated_B is None:
            return None, None
        return aggregated_B.mean(), aggregated_B.std()

    def forward(self, x, targets=None):
        device = x.device
        token_embed = self.token_embedding(x)
        pos_embed = self.positional_embedding(
            torch.arange(x.shape[1], dtype=torch.long, device=device)
        )
        embed = token_embed + pos_embed
        embed = self.dropout(embed)
        out = self.transformer_blocks(embed)
        out = self.ln(out)

        (
            mean_dropout_entropy,
            mean_dropout_l1_norm,
            mean_dropout_entropy_coefficient,
            mean_dropout_l1_norm_coefficient,
        ) = [None] * 4
        if targets is None:
            loss = None
            logits = self.output_layer(out[:, [-1], :])
        else:
            logits = self.output_layer(out)
            B, T, C = logits.shape
            logits = logits.view(B * T, C)

            additional_loss = 0
            if self.training and self.config.use_learned_dropout:
                mean_dropout_entropy = self.get_mean_dropout_entropy()
                mean_dropout_l1_norm = self.get_mean_dropout_l1_norm()
                mean_dropout_entropy_coefficient = (
                    self.get_annealed_dropout_coefficient(
                        self.config.learned_dropout_config.dropout_entropy_lambda
                    )
                )
                mean_dropout_l1_norm_coefficient = (
                    self.get_annealed_dropout_coefficient(
                        self.config.learned_dropout_config.dropout_l1_norm_lambda
                    )
                )
                if self.config.learned_dropout_config.use_dropout_entropy_in_loss:
                    additional_loss += (
                        mean_dropout_entropy * mean_dropout_entropy_coefficient
                    )
                if self.config.learned_dropout_config.use_dropout_l1_norm_in_loss:
                    additional_loss += (
                        mean_dropout_l1_norm * mean_dropout_l1_norm_coefficient
                    )

            loss = F.cross_entropy(logits, targets.view(-1)) + additional_loss
        return (
            logits,
            loss,
            (
                mean_dropout_entropy,
                mean_dropout_l1_norm,
                mean_dropout_entropy_coefficient,
                mean_dropout_l1_norm_coefficient,
            ),
        )

    def configure_optimizer(self, weight_decay, learning_rate, betas, device_type):
        # start with all of the candidate parameters
        param_dict = {pn: p for pn, p in self.named_parameters()}
        # filter out those that do not require grad
        param_dict = {pn: p for pn, p in param_dict.items() if p.requires_grad}

        # create optim groups. Any parameters that is 2D will be weight decayed, otherwise no.
        # i.e. all weight tensors in matmuls + embeddings decay, all biases and layernorms don't.
        decay_params = [
            p
            for n, p in param_dict.items()
            if p.dim() >= 2 and not n.endswith((".B", ".A"))
        ]
        nodecay_params = [
            p
            for n, p in param_dict.items()
            if p.dim() < 2 and not n.endswith((".B", ".A"))
        ]

        adamw_groups = [
            {"params": decay_params, "weight_decay": weight_decay},
            {"params": nodecay_params, "weight_decay": 0.0},
        ]
        sgd_groups = []

        if self.config.use_learned_dropout:
            A_params = [p for n, p in param_dict.items() if n.endswith(".A")]
            B_params = [p for n, p in param_dict.items() if n.endswith(".B")]
            A_lr = self.config.learned_dropout_config.A_param_config.lr
            B_lr = self.config.learned_dropout_config.B_param_config.lr
            A_params_group = {
                "params": A_params,
                "weight_decay": 0.0,
                "lr": A_lr or learning_rate,
                "is_lr_fixed": A_lr is not None,
            }
            B_params_group = {
                "params": B_params,
                "weight_decay": 0.0,
                "lr": B_lr or learning_rate,
                "is_lr_fixed": B_lr is not None,
            }

            if (
                self.config.learned_dropout_config.A_param_config.optimizer_type
                == OptimizerType.SGD
            ):
                sgd_groups.append(A_params_group)
            else:
                adamw_groups.append(A_params_group)

            if (
                self.config.learned_dropout_config.B_param_config.optimizer_type
                == OptimizerType.SGD
            ):
                sgd_groups.append(B_params_group)
            else:
                adamw_groups.append(B_params_group)

        # Create AdamW optimizer and use the fused version if it is available
        fused_available = "fused" in inspect.signature(torch.optim.AdamW).parameters
        use_fused = fused_available and device_type == "cuda"
        extra_args = dict(fused=True) if use_fused else dict()
        adam_optimizer = torch.optim.AdamW(
            adamw_groups, lr=learning_rate, betas=betas, **extra_args
        )
        print(f"using fused AdamW: {use_fused}")
        sgd_optimizer = (
            torch.optim.SGD(sgd_groups, lr=learning_rate)
            if len(sgd_groups) > 0
            else None
        )
        return OptimizerWrapper(adam_optimizer, sgd_optimizer)

    def get_num_params(self):
        n_params = sum(p.numel() for p in self.parameters())
        n_params -= self.positional_embedding.weight.numel()
        return n_params

    def get_accuracy(self, logits, targets):
        probs = F.softmax(logits, dim=-1)
        return (probs.max(dim=-1).indices.view(-1) != targets.view(-1)).float().mean()

    @torch.no_grad()
    def generate(self, x, max_tokens):
        for _ in range(max_tokens):
            logits, _, _ = self(x[:, -self.config.context_size :], None)
            probs = F.softmax(logits[:, -1, :], dim=-1)
            next_t = torch.multinomial(probs, num_samples=1)
            x = torch.cat((x, next_t), dim=1)
        return x


class OptimizerWrapper:
    def __init__(self, adamw_optimizer, sgd_optimizer):
        self.adamw_optimizer = adamw_optimizer
        self.sgd_optimizer = sgd_optimizer

    def state_dict(self):
        return {
            "adam_optimizer": self.adamw_optimizer.state_dict(),
            **(
                {"sgd_optimizer": self.sgd_optimizer.state_dict()}
                if self.sgd_optimizer is not None
                else {}
            ),
        }

    def load_state_dict(self, state_dict):
        self.adamw_optimizer.load_state_dict(state_dict["adam_optimizer"])
        if state_dict.get("sgd_optimizer", None) is not None:
            self.sgd_optimizer.load_state_dict(state_dict["sgd_optimizer"])

    def change_lr(self, lr):
        for optimizer in [self.adamw_optimizer, self.sgd_optimizer]:
            if optimizer is None:
                continue

            for param_group in optimizer.param_groups:
                if param_group.get("is_lr_fixed", False):
                    continue
                param_group["lr"] = lr

    def step(self, *args, **kwargs):
        self.adamw_optimizer.step(*args, **kwargs)
        if self.sgd_optimizer is not None:
            self.sgd_optimizer.step(*args, **kwargs)

    def zero_grad(self, *args, **kwargs):
        self.adamw_optimizer.zero_grad(*args, **kwargs)
        if self.sgd_optimizer is not None:
            self.sgd_optimizer.zero_grad(*args, **kwargs)

    @property
    def param_groups(self):
        return self.adamw_optimizer.param_groups + (
            self.sgd_optimizer.param_groups if self.sgd_optimizer is not None else []
        )<|MERGE_RESOLUTION|>--- conflicted
+++ resolved
@@ -332,11 +332,7 @@
 
 
 class FeedForward(nn.Module):
-<<<<<<< HEAD
     def __init__(self, config: ModelConfig, use_learned_dropout=False):
-=======
-    def __init__(self, config: ModelConfig, is_last=False):
->>>>>>> e55b63e7
         super().__init__()
         self.linear = nn.Linear(config.n_embed, config.n_embed * 4, bias=config.bias)
         self.gelu = nn.GELU()
@@ -357,11 +353,7 @@
 
 
 class TransformerBlock(nn.Module):
-<<<<<<< HEAD
     def __init__(self, config: ModelConfig, use_learned_dropout=False):
-=======
-    def __init__(self, config: ModelConfig, is_last=False):
->>>>>>> e55b63e7
         super().__init__()
         self.multi_attn_head = OptimizedMultiAttentionHead(config)
         self.feed_forward = FeedForward(config, use_learned_dropout)
@@ -397,11 +389,7 @@
         check = config.learned_dropout_layers or 0
         self.transformer_blocks = nn.Sequential(
             *[
-<<<<<<< HEAD
                 TransformerBlock(config, (i) >= (config.n_layer - check))
-=======
-                TransformerBlock(config, i == config.n_layer - 1)
->>>>>>> e55b63e7
                 for i in range(config.n_layer)
             ]
         )
