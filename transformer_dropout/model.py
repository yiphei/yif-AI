--- conflicted
+++ resolved
@@ -540,10 +540,6 @@
                     },
                     commit=False,
                 )
-<<<<<<< HEAD
-
-=======
->>>>>>> 3958ab4b
         return new_x
 
 
