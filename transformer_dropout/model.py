import inspect
import math
from contextlib import nullcontext
from dataclasses import dataclass, field
from enum import Enum
from typing import List, Optional, Union

import numpy as np
import torch
import torch.nn as nn
from torch.nn import functional as F


@dataclass
class RegularizingLambdaConfig:
    min_lambda: float = None
    max_lambda: float = 1.0
    coefficient: float = None

    def __post_init__(self):
        assert self.max_lambda > 0

        if self.min_lambda is not None:
            self.min_lambda >= 0
            assert self.min_lambda < self.max_lambda
            assert self.coefficient is not None

        if self.coefficient is not None:
            assert self.coefficient < 1
            slope_1_step = np.log(1 / self.coefficient) * (1 / self.coefficient)
            print(f"STEP at which slope is 1: {slope_1_step}")


class RoundingType(str, Enum):
    SIGMOID = "SIGMOID"
    NOISE_AND_LINEAR = "NOISE_AND_LINEAR"
    LINEAR = "LINEAR"

    def __str__(self):
        return self.value

    @classmethod
    def get_type_from_int(cls, num):
        if num == 1:
            return RoundingType.SIGMOID
        elif num == 2:
            return RoundingType.NOISE_AND_LINEAR
        elif num == 3:
            return RoundingType.LINEAR
        else:
            raise ValueError("Invalid rounding type number")


@dataclass
class LearnedDropoutConfig:
    use_dropout_entropy_in_loss: bool
    use_dropout_l1_norm_in_loss: bool
    use_bias: bool
    start_layer: int
    end_layer: Optional[int] = None
    softmax_dim: int = 2
    rounding_type: Optional[Union[RoundingType, int]] = None
    sigmoid_slope: Optional[float] = None
    shift_init: float = torch.pi / 2
    n_heads: int = 1
    use_canonical_entropy: bool = False
    use_detached_x_in_dropout_mask: bool = False
    dropout_entropy_lambda: Optional[RegularizingLambdaConfig] = field(default=None)
    dropout_l1_norm_lambda: Optional[RegularizingLambdaConfig] = field(default=None)
    profile_dropout_mask: bool = False

    def __post_init__(self):
        assert 0 <= self.shift_init <= torch.pi
        assert self.softmax_dim in [0, 1, 2,3]
        if self.end_layer is None:
            self.end_layer = self.start_layer

        if self.start_layer > self.end_layer:
            raise ValueError("start_layer must be <= end_layer")

        if (
            self.use_dropout_entropy_in_loss
            and self.rounding_type
            and self.rounding_type in [2, 3]
        ):
            raise ValueError(
                "rounding_type cannot be 2 or 3 if use_dropout_entropy_in_loss"
            )

        if type(self.rounding_type) == int:
            assert self.rounding_type in [1, 2, 3]
            self.rounding_type = RoundingType.get_type_from_int(self.rounding_type)

        if self.rounding_type != RoundingType.SIGMOID and self.sigmoid_slope:
            raise ValueError(
                "sigmoid_slope can only be set if rounding_type is SIGMOID"
            )

        if self.rounding_type == RoundingType.SIGMOID and not self.sigmoid_slope:
            self.sigmoid_slope = 60

        if (
            not self.use_dropout_entropy_in_loss
            and self.dropout_entropy_lambda is not None
        ):
            raise ValueError(
                "dropout_entropy_lambda is set but use_dropout_entropy_in_loss is False"
            )

        if (
            not self.use_dropout_l1_norm_in_loss
            and self.dropout_l1_norm_lambda is not None
        ):
            raise ValueError(
                "dropout_l1_norm_lambda is set but use_dropout_l1_norm_in_loss is False"
            )

        for attr_name, flag_attr_name in [
            ("dropout_entropy_lambda", "use_dropout_entropy_in_loss"),
            ("dropout_l1_norm_lambda", "use_dropout_l1_norm_in_loss"),
        ]:
            attr_value = getattr(self, attr_name)
            if attr_value is not None:
                if type(attr_value) not in [dict, RegularizingLambdaConfig]:
                    raise ValueError(
                        f"{attr_name} must be a dict or RegularizingLambdaConfig"
                    )

                if type(attr_value) == dict:
                    setattr(self, attr_name, RegularizingLambdaConfig(**attr_value))
            else:
                if getattr(self, flag_attr_name):
                    setattr(self, attr_name, RegularizingLambdaConfig(max_lambda=1))


@dataclass
class ModelConfig:
    context_size: int
    n_embed: int
    n_layer: int
    n_head: int
    use_learned_dropout: bool
    learned_dropout_config: LearnedDropoutConfig = None
    dropout_rate: Optional[float] = field(default=None)
    alphabet_size: Optional[int] = field(default=None)
    bias: bool = False
    profile_layer_x: int = None

    def __post_init__(self):
        if not (self.use_learned_dropout == (self.learned_dropout_config is not None)):
            raise ValueError(
                "use_learned_dropout and learned_dropout_config are mutually inclusive"
            )

        elif not self.use_learned_dropout and self.dropout_rate is None:
            raise ValueError("dropout_rate must be set if not use_learned_dropout")

        if (
            self.learned_dropout_config is not None
            and type(self.learned_dropout_config) == dict
        ):
            self.learned_dropout_config = LearnedDropoutConfig(
                **self.learned_dropout_config
            )

        if self.learned_dropout_config:
            if (
                self.learned_dropout_config.start_layer > self.n_layer
                or self.learned_dropout_config.start_layer < 1
            ):
                raise ValueError("start_layer <= n_layer and >= 1")
            if (
                self.learned_dropout_config.end_layer > self.n_layer
                or self.learned_dropout_config.end_layer < 1
            ):
                raise ValueError("end_layer <= n_layer and >= 1")

        if (
            self.use_learned_dropout
            and self.learned_dropout_config.profile_dropout_mask
            and self.profile_layer_x is not None
        ):
            raise ValueError(
                "profile_layer_x cannot be set if profile_dropout_mask is True"
            )


class LayerNorm(nn.Module):
    """From https://github.com/karpathy/nanoGPT/blob/master/model.py"""

    def __init__(self, dim_in, bias):
        super().__init__()
        self.weight = nn.Parameter(torch.ones(dim_in))
        self.bias = nn.Parameter(torch.zeros(dim_in)) if bias else None

    def forward(self, input):
        return F.layer_norm(input, self.weight.shape, self.weight, self.bias, 1e-5)


class OptimizedMultiAttentionHead(nn.Module):
    def __init__(self, config: ModelConfig):
        super().__init__()

        assert config.n_embed % config.n_head == 0
        self.dim_in = config.n_embed
        self.head_size = config.n_embed // config.n_head
        self.n_heads = config.n_head
        self.dropout_rate = config.dropout_rate

        self.batch_attn_weights = nn.Linear(
            self.dim_in, self.dim_in * 3, bias=config.bias
        )
        self.residual_proj = nn.Linear(self.dim_in, self.dim_in, bias=config.bias)

        if config.use_learned_dropout and False:
            self.dropout_1 = LearnedDropout(
                config.context_size, config.learned_dropout_config
            )
            self.dropout_2 = LearnedDropout(self.dim_in, config.learned_dropout_config)
        else:
            self.dropout_1 = nn.Dropout(config.dropout_rate)
            self.dropout_2 = nn.Dropout(config.dropout_rate)

        self.use_flash = False
        if not hasattr(F, "scaled_dot_product_attention") or isinstance(
            self.dropout_1, LearnedDropout
        ):
            self.register_buffer(
                "tril",
                torch.tril(
                    torch.ones(config.context_size, config.context_size).view(
                        1, 1, config.context_size, config.context_size
                    )
                ),
            )
        else:
            print("Using flash attention.")
            self.use_flash = True

    def forward(self, x):
        B, T, C = x.shape

        q, k, v = self.batch_attn_weights(x).split(self.dim_in, dim=2)
        k = k.view(B, T, self.n_heads, self.head_size).transpose(1, 2)
        q = q.view(B, T, self.n_heads, self.head_size).transpose(1, 2)
        v = v.view(B, T, self.n_heads, self.head_size).transpose(1, 2)

        if self.use_flash:
            out = F.scaled_dot_product_attention(
                q, k, v, attn_mask=None, dropout_p=self.dropout_rate, is_causal=True
            )
            # TODO: add custom dropout here. Otherwise, avoid using flash attention for now
            # if dropout_1 is LearnedDropout
        else:
            attn = (q @ k.transpose(-2, -1)) * (
                self.head_size**-0.5
            )  # B,H,T,S @ B,H,S,T ->B, H, T, T
            causal_attn = attn.masked_fill(self.tril[:, :, :T, :T] == 0, float("-inf"))
            causal_attn = F.softmax(causal_attn, dim=-1)
            causal_attn = self.dropout_1(causal_attn)
            out = causal_attn @ v  # B,H,T,T @ B,H,T,S -> B,H,T,S

        out = (
            out.transpose(1, 2).contiguous().view(B, T, C)
        )  # B,H,T,S -> B,T,H,S -> B,T,C
        out = self.residual_proj(out)
        out = self.dropout_2(out)
        return out


class BaseDropoutStats(nn.Module):
    def __init__(self):
        super().__init__()
        self.register_buffer("dropout_entropy", torch.empty(0), persistent=False)
        self.register_buffer("dropout_l1_norm", torch.empty(0), persistent=False)
        self.register_buffer(
            "dropout_near_one_percent", torch.empty(0), persistent=False
        )
        self.register_buffer(
            "dropout_near_zero_percent", torch.empty(0), persistent=False
        )
        self.register_buffer(
            "dropout_change_rate_from_prev", torch.empty(0), persistent=False
        )
        self.register_buffer("prev_dropout_mask", torch.empty(0), persistent=False)
        self.register_buffer("active_dropout_percent", torch.empty(0), persistent=False)
        self.blacklist = ["prev_dropout_mask"]


class RunningDropoutStats(BaseDropoutStats):
    def __init__(self, learned_dropout_config):
        super().__init__()
        self.learned_dropout_config = learned_dropout_config
        running_stats = []
        for name, _ in self._buffers.items():
            if name not in self.blacklist:
                running_stats.append(f"running_{name}")

        for name in running_stats:
            self.register_buffer(name, torch.empty(0), persistent=False)

        self.register_buffer(
            "dropout_entropy_coefficient", torch.empty(0), persistent=False
        )
        self.register_buffer(
            "dropout_l1_norm_coefficient", torch.empty(0), persistent=False
        )
        self.need_new_coefficients = True
        self.blacklist += ["dropout_entropy_coefficient", "dropout_l1_norm_coefficient"]

    def reset_running_stats(self):
        for name, _ in self._buffers.items():
            if name.startswith("running_") and name not in self.blacklist:
                setattr(self, name, torch.empty(0))
        self.need_new_coefficients = True

    def dump_stats(self):
        stats_dict = {}
        for name, buffer in self._buffers.items():
            if name.startswith("running_") and name not in self.blacklist:
                stats_dict[name[8:]] = buffer if buffer.nelement() != 0 else None
            elif name in ["dropout_entropy_coefficient", "dropout_l1_norm_coefficient"]:
                stats_dict[name] = buffer if buffer.nelement() != 0 else None

        return stats_dict

    def get_annealed_dropout_coefficient(self, lambda_config):
        if lambda_config is None:
            return torch.empty(0)

        if lambda_config.coefficient is None:
            return torch.tensor(lambda_config.max_lambda)

        assert self.training_step is not None
        intersect = (
            lambda_config.min_lambda - 1 if lambda_config.min_lambda is not None else -1
        )
        return torch.tensor(
            min(
                np.exp(lambda_config.coefficient * self.training_step) + intersect,
                lambda_config.max_lambda,
            )
        )

    def update_running_stats(self, buffer_names_to_update):
        for name in buffer_names_to_update:
            value = getattr(self, name)
            if name in ["dropout_entropy", "dropout_l1_norm"]:
                value = value.detach()

            running_update = value / self.gradient_accumulation_steps
            curr_running_value = getattr(self, f"running_{name}")
            if curr_running_value.nelement() == 0:
                setattr(self, f"running_{name}", running_update)
            else:
                setattr(self, f"running_{name}", curr_running_value + running_update)

    def update_stats(self):
        buffer_to_local_values = {}
        for name, buffer in self._buffers.items():
            if not name.startswith("running_") and name not in self.blacklist:
                buffer_to_local_values[name] = torch.empty(
                    self.n_learned_dropout, device=buffer.device
                )

        module_idx = 0
        for module in self.modules():
            if isinstance(module, LearnedDropout):
                for name, buffer in module._buffers.items():
                    if name in buffer_to_local_values and buffer.nelement() != 0:
                        buffer_to_local_values[name][module_idx] = buffer
                module_idx += 1

        for name, values in buffer_to_local_values.items():
            setattr(self, name, values.mean())

        if self.need_new_coefficients:
            self.dropout_entropy_coefficient = self.get_annealed_dropout_coefficient(
                self.learned_dropout_config.dropout_entropy_lambda
            )
            self.dropout_l1_norm_coefficient = self.get_annealed_dropout_coefficient(
                self.learned_dropout_config.dropout_l1_norm_lambda
            )
            self.need_new_coefficients = False

        self.update_running_stats(buffer_to_local_values.keys())


class LearnedDropoutStats(BaseDropoutStats):
    def __init__(self, config):
        super().__init__()
        self.dropout_entropy_context = (
            nullcontext() if config.use_dropout_entropy_in_loss else torch.no_grad()
        )
        self.dropout_l1_norm_context = (
            nullcontext() if config.use_dropout_l1_norm_in_loss else torch.no_grad()
        )
        self.entropy_fn = (
            self.canonical_entropy
            if config.use_canonical_entropy
            else self.alternate_entropy
        )

    def canonical_entropy(self, dropout_mask):
        # the small constant is for numerical stability
        return (dropout_mask * -torch.log2(dropout_mask + 1e-9)).mean()

    def alternate_entropy(self, dropout_mask):
        # the alternate entropy has the peak above 0.5, while the canonical one has
        # it below 0.5. In theory, this should be better for achieving both low entropy
        # and low l1 norm because there is more curvature towards 0.
        return ((dropout_mask - 1) * torch.log2((-dropout_mask + 1) + 1e-9)).mean()

    def update_stats(self, dropout_mask):
        with self.dropout_entropy_context:
            self.dropout_entropy = torch.tensor(0.0)
        with self.dropout_l1_norm_context:
            # TODO: change this to a simple sum
            self.dropout_l1_norm = torch.tensor(0.0)

        with torch.no_grad():
            self.dropout_near_one_percent = torch.tensor(0.0)
            self.dropout_near_zero_percent = torch.tensor(0.0)
            self.active_dropout_percent = torch.tensor(0.0)

            if self.prev_dropout_mask.nelement() != 0:
                matching_1s = (dropout_mask >= 0.5) & (self.prev_dropout_mask >= 0.5)
                matching_0s = (dropout_mask < 0.5) & (self.prev_dropout_mask < 0.5)
                self.dropout_change_rate_from_prev = torch.tensor(0.0)

            # self.prev_dropout_mask = dropout_mask.clone()


class LearnedDropout(LearnedDropoutStats):
    def __init__(self, embed_dim, context_size, config):
        super().__init__(config)
        self.embed_dim = embed_dim
        self.context_size = context_size

        self.config = config
        self.module_name = None  # used for logging

        self.head_size = embed_dim // config.n_heads
        self.batch_attn_weights = nn.Linear(
            embed_dim, embed_dim * 3, bias=config.use_bias
        )
        self.shift = nn.Parameter(
            torch.randn(embed_dim) * 0.02
        )
        self.uniform = torch.distributions.Uniform(torch.tensor(0.0), torch.tensor(1.0))

        self.register_buffer(
            "tril",
            torch.tril(
                torch.ones(context_size, context_size).view(
                    1, 1, context_size, context_size
                )
            ),
        )

    def forward(self, x):
        import wandb

        dropout_x = x.detach() if self.config.use_detached_x_in_dropout_mask else x

        B, T, C = dropout_x.shape
        q, k, v = self.batch_attn_weights(dropout_x).split(self.embed_dim, dim=2)
        k = k.view(B, T, self.config.n_heads, self.head_size).transpose(1, 2)
        q = q.view(B, T, self.config.n_heads, self.head_size).transpose(1, 2)
        v = v.view(B, T, self.config.n_heads, self.head_size).transpose(1, 2)

        attn = (q @ k.transpose(-2, -1)) * (self.head_size**-0.5)
        if self.config.softmax_dim != 0:
            causal_attn = attn.masked_fill(self.tril[:, :, :T, :T] == 0, float("-inf"))
            if self.config.softmax_dim != 3:
                causal_attn = F.softmax(causal_attn, dim=-self.config.softmax_dim)
            else:
                assert self.config.softmax_dim == 3
                adjusted_causal_attn = F.softmax(
                    causal_attn.view(causal_attn.size(0), -1), dim=-1
                )
                causal_attn = adjusted_causal_attn.view_as(causal_attn)
        else:
            causal_attn = attn.masked_fill(self.tril[:, :, :T, :T] == 0, 0)
        dropout_logits = causal_attn @ v
        dropout_logits = dropout_logits.transpose(1, 2).contiguous().view(B, T, C)
<<<<<<< HEAD
        dropout_mask = dropout_logits + self.shift

        # if self.config.rounding_type:
        #     if self.training and self.config.profile_dropout_mask:
        #         wandb.log(
        #             {self.module_name + ".pre-rounding_mask": dropout_mask},
        #             commit=False,
        #         )

        #     if self.config.rounding_type == RoundingType.SIGMOID:
        #         dropout_mask = torch.sigmoid(
        #             self.config.sigmoid_slope * (dropout_mask - 0.5)
        #         )
        #     elif self.config.rounding_type == RoundingType.NOISE_AND_LINEAR:
        #         complement_mask = 1 - dropout_mask.detach()
        #         noise = self.uniform.sample(dropout_mask.shape).to(dropout_mask.device)
        #         scaling = torch.where(
        #             noise >= complement_mask, complement_mask, complement_mask - 1
        #         )
        #         dropout_mask = dropout_mask.to(dtype=torch.float16) + scaling.to(
        #             dtype=torch.float16
        #         )

        #     elif self.config.rounding_type == RoundingType.LINEAR:
        #         complement_mask = 1 - dropout_mask.detach()
        #         scaling = torch.where(
        #             dropout_mask >= 0.5, complement_mask, complement_mask - 1
        #         )
        #         dropout_mask = dropout_mask.to(dtype=torch.float16) + scaling.to(
        #             dtype=torch.float16
        #         )
=======
        dropout_mask = 0.5 * torch.cos(dropout_logits + self.shift) + 0.5

        if self.config.rounding_type:
            if (
                self.training
                and self.config.profile_dropout_mask
                and self.is_last_minibatch
            ):
                wandb.log(
                    {self.module_name + ".pre-rounding_mask": dropout_mask},
                    commit=False,
                )

            if self.config.rounding_type == RoundingType.SIGMOID:
                dropout_mask = torch.sigmoid(
                    self.config.sigmoid_slope * (dropout_mask - 0.5)
                )
            elif self.config.rounding_type == RoundingType.NOISE_AND_LINEAR:
                complement_mask = 1 - dropout_mask.detach()
                noise = self.uniform.sample(dropout_mask.shape).to(dropout_mask.device)
                scaling = torch.where(
                    noise >= complement_mask, complement_mask, complement_mask - 1
                )
                dropout_mask = dropout_mask.to(dtype=torch.float16) + scaling.to(
                    dtype=torch.float16
                )

            elif self.config.rounding_type == RoundingType.LINEAR:
                complement_mask = 1 - dropout_mask.detach()
                scaling = torch.where(
                    dropout_mask >= 0.5, complement_mask, complement_mask - 1
                )
                dropout_mask = dropout_mask.to(dtype=torch.float16) + scaling.to(
                    dtype=torch.float16
                )
>>>>>>> b982efd0

        if self.training:
            self.update_stats(dropout_mask)

        new_x = x * dropout_mask
        if (
            self.training
            and self.config.profile_dropout_mask
            and self.is_last_minibatch
        ):
            # NB: because of gradient accumulation, this will only log the last batch

            if (
                dropout_mask.dtype == torch.bfloat16
                or causal_attn.dtype == torch.bfloat16
                or dropout_logits.dtype == torch.bfloat16
            ):
                wandb.log(
                    {
                        self.module_name + ".new_x": new_x.detach().half(),
                        self.module_name + ".mask": dropout_mask.detach().half(),
                        self.module_name + ".causal_attn": causal_attn.detach().half(),
                        self.module_name
                        + ".dropout_logits": dropout_logits.detach().half(),
                    },
                    commit=False,
                )
            else:
                wandb.log(
                    {
                        self.module_name + ".new_x": new_x,
                        self.module_name + ".mask": dropout_mask,
                        self.module_name + ".causal_attn": causal_attn,
                        self.module_name + ".dropout_logits": dropout_logits,
                    },
                    commit=False,
                )
        return new_x


class FeedForward(nn.Module):
    def __init__(
        self,
        config: ModelConfig,
        use_learned_dropout=False,
        should_profile_layer_x=False,
    ):
        super().__init__()
        self.module_name = None
        self.should_profile_layer_x = should_profile_layer_x
        self.use_learned_dropout = use_learned_dropout
        self.config = config
        self.linear = nn.Linear(config.n_embed, config.n_embed * 4, bias=config.bias)
        self.gelu = nn.GELU()
        self.residual_proj = nn.Linear(
            config.n_embed * 4, config.n_embed, bias=config.bias
        )
        if config.use_learned_dropout and use_learned_dropout:
            self.dropout = LearnedDropout(
                config.n_embed, config.context_size, config.learned_dropout_config
            )
        else:
            self.dropout = nn.Dropout(config.dropout_rate)

    def forward(self, x):
        x = self.linear(x)
        x = self.gelu(x)
        x = self.residual_proj(x)
        if (
            self.training
            and (
                self.should_profile_layer_x
                or (
                    self.use_learned_dropout
                    and self.config.learned_dropout_config.profile_dropout_mask
                )
            )
            and self.is_last_minibatch
        ):
            import wandb

            if x.dtype == torch.bfloat16:
                wandb.log(
                    {self.module_name + ".dropout_input_x": x.detach().half()},
                    commit=False,
                )
            else:
                wandb.log({self.module_name + ".dropout_input_x": x}, commit=False)

        x = self.dropout(x)
        return x


class TransformerBlock(nn.Module):
    def __init__(
        self,
        config: ModelConfig,
        use_learned_dropout=False,
        should_profile_layer_x=False,
    ):
        super().__init__()
        self.multi_attn_head = OptimizedMultiAttentionHead(config)
        self.feed_forward = FeedForward(
            config, use_learned_dropout, should_profile_layer_x
        )
        self.ln1 = LayerNorm(config.n_embed, config.bias)
        self.ln2 = LayerNorm(config.n_embed, config.bias)

    def forward(self, x):
        x = x + self.multi_attn_head(self.ln1(x))
        x = x + self.feed_forward(self.ln2(x))
        return x


class DropoutTransformer(RunningDropoutStats):
    model_config_cls = ModelConfig

    def __init__(self, config: ModelConfig, gradient_accumulation_steps):
        super().__init__(config.learned_dropout_config)
        assert (
            config.alphabet_size is not None
        )  # an ugly workaround because of training script
        self.config = config
        self.gradient_accumulation_steps = gradient_accumulation_steps
        self.training_step = (
            None  # this is provided by the context manager in the training script
        )
        self.is_last_minibatch = False

        self.token_embedding = nn.Embedding(config.alphabet_size, config.n_embed)
        self.positional_embedding = nn.Embedding(config.context_size, config.n_embed)
        if config.use_learned_dropout and False:
            self.dropout = LearnedDropout(config.n_embed, config.learned_dropout_config)
        else:
            self.dropout = nn.Dropout(config.dropout_rate)

        learned_config_start_layer = (
            config.learned_dropout_config.start_layer
            if config.use_learned_dropout
            else config.n_layer + 1
        )
        learned_config_end_layer = (
            config.learned_dropout_config.end_layer if config.use_learned_dropout else 0
        )

        profile_layer_x = config.profile_layer_x or 0

        self.transformer_blocks = nn.Sequential(
            *[
                TransformerBlock(
                    config,
                    (i + 1) >= (learned_config_start_layer)
                    and (i + 1) <= (learned_config_end_layer),
                    i + 1 == profile_layer_x,
                )
                for i in range(config.n_layer)
            ]
        )
        self.ln = LayerNorm(config.n_embed, config.bias)
        self.output_layer = nn.Linear(config.n_embed, config.alphabet_size, bias=False)

        self.token_embedding.weight = self.output_layer.weight  # weight tying
        self.apply(self._init_weights)

        # scale residual projections
        for pn, p in self.named_parameters():
            if pn.endswith("residual_proj.weight"):
                torch.nn.init.normal_(
                    p, mean=0.0, std=0.02 / math.sqrt(2 * config.n_layer)
                )

        # maybe there is a better way
        n_learned_dropout = 0
        param_to_param_name = {p: n for n, p in self.named_parameters()}
        for module in self.modules():
            if isinstance(module, LearnedDropout):
                module.module_name = ".".join(
                    param_to_param_name[module.batch_attn_weights.weight].split(".")[
                        :-2
                    ]
                )
                n_learned_dropout += 1
            elif isinstance(module, FeedForward):
                module.module_name = ".".join(
                    param_to_param_name[module.linear.weight].split(".")[:-2]
                )

            module.is_last_minibatch = False
        self.n_learned_dropout = n_learned_dropout

    def _init_weights(self, module):
        if isinstance(module, nn.Linear):
            torch.nn.init.normal_(module.weight, mean=0.0, std=0.02)
            if module.bias is not None:
                torch.nn.init.zeros_(module.bias)
        elif isinstance(module, (nn.Embedding)):
            torch.nn.init.normal_(module.weight, mean=0.0, std=0.02)

    def update_is_last_minibatch(self, val):
        if val != self.is_last_minibatch:
            self.is_last_minibatch = val
            for module in self.modules():
                module.is_last_minibatch = val

    @classmethod
    def init_from_checkpoint(cls, checkpoint_dict, gradient_accumulation_steps):
        model_config = ModelConfig(**checkpoint_dict["model_config"])
        model = cls(model_config, gradient_accumulation_steps)
        state_dict = checkpoint_dict["model"]

        # This is caused by compiling the model. From https://github.com/karpathy/nanoGPT/blob/master/train.py
        unwanted_prefix = "_orig_mod."
        for k, v in list(state_dict.items()):
            if k.startswith(unwanted_prefix):
                state_dict[k[len(unwanted_prefix) :]] = state_dict.pop(k)

        model.load_state_dict(state_dict)
        return model

    def forward(self, x, targets=None):
        device = x.device
        token_embed = self.token_embedding(x)
        pos_embed = self.positional_embedding(
            torch.arange(x.shape[1], dtype=torch.long, device=device)
        )
        embed = token_embed + pos_embed
        embed = self.dropout(embed)
        out = self.transformer_blocks(embed)
        out = self.ln(out)

        if targets is None:
            loss = None
            logits = self.output_layer(out[:, [-1], :])
        else:
            logits = self.output_layer(out)
            B, T, C = logits.shape
            logits = logits.view(B * T, C)

            additional_loss = 0
            if self.training and self.config.use_learned_dropout:
                self.update_stats()
                if self.config.learned_dropout_config.use_dropout_entropy_in_loss:
                    additional_loss += (
                        self.dropout_entropy * self.dropout_entropy_coefficient
                    )
                if self.config.learned_dropout_config.use_dropout_l1_norm_in_loss:
                    additional_loss += (
                        self.dropout_l1_norm * self.dropout_l1_norm_coefficient
                    )

            loss = F.cross_entropy(logits, targets.view(-1)) + additional_loss
        return (logits, loss)

    def configure_optimizer(self, weight_decay, learning_rate, betas, device_type):
        # start with all of the candidate parameters
        param_dict = {pn: p for pn, p in self.named_parameters()}
        # filter out those that do not require grad
        param_dict = {pn: p for pn, p in param_dict.items() if p.requires_grad}

        # create optim groups. Any parameters that is 2D will be weight decayed, otherwise no.
        # i.e. all weight tensors in matmuls + embeddings decay, all biases and layernorms don't.
        decay_params = [p for n, p in param_dict.items() if p.dim() >= 2]
        nodecay_params = [p for n, p in param_dict.items() if p.dim() < 2]

        adamw_groups = [
            {"params": decay_params, "weight_decay": weight_decay},
            {"params": nodecay_params, "weight_decay": 0.0},
        ]
        sgd_groups = []

        # Create AdamW optimizer and use the fused version if it is available
        fused_available = "fused" in inspect.signature(torch.optim.AdamW).parameters
        use_fused = fused_available and device_type == "cuda"
        extra_args = dict(fused=True) if use_fused else dict()
        adam_optimizer = torch.optim.AdamW(
            adamw_groups, lr=learning_rate, betas=betas, **extra_args
        )
        print(f"using fused AdamW: {use_fused}")
        sgd_optimizer = (
            torch.optim.SGD(sgd_groups, lr=learning_rate)
            if len(sgd_groups) > 0
            else None
        )
        return OptimizerWrapper(adam_optimizer, sgd_optimizer)

    def get_num_params(self, exclude_positional_embedding=True):
        n_params = sum(p.numel() for p in self.parameters())
        if exclude_positional_embedding:
            n_params -= self.positional_embedding.weight.numel()
        return n_params

    def get_accuracy(self, logits, targets):
        probs = F.softmax(logits, dim=-1)
        return (probs.max(dim=-1).indices.view(-1) != targets.view(-1)).float().mean()

    def estimate_mfu(self, fwdbwd_per_iter, dt):
        """
        estimate model flops utilization (MFU) in units of A100 bfloat16 peak FLOPS
        From https://github.com/karpathy/nanoGPT/blob/master/model.py#L289
        """
        # first estimate the number of flops we do per iteration.
        # see PaLM paper Appendix B as ref: https://arxiv.org/abs/2204.02311
        N = self.get_num_params(True)
        L, H, Q, T = (
            self.config.n_layer,
            self.config.n_head,
            self.config.n_embed // self.config.n_head,
            self.config.context_size,
        )
        flops_per_token = 6 * N + 12 * L * H * Q * T
        if self.config.use_learned_dropout:
            flops_per_token += (
                (self.running_active_dropout_percent)
                * 12
                * self.config.n_embed
                * self.config.context_size
                * self.n_learned_dropout
            )

        flops_per_fwdbwd = flops_per_token * T
        flops_per_iter = flops_per_fwdbwd * fwdbwd_per_iter
        flops_achieved = flops_per_iter * (1.0 / dt)  # per second
        return flops_achieved

    @torch.no_grad()
    def generate(self, x, max_tokens):
        for _ in range(max_tokens):
            logits, _, _ = self(x[:, -self.config.context_size :], None)
            probs = F.softmax(logits[:, -1, :], dim=-1)
            next_t = torch.multinomial(probs, num_samples=1)
            x = torch.cat((x, next_t), dim=1)
        return x


class OptimizerWrapper:
    def __init__(self, adamw_optimizer, sgd_optimizer):
        self.adamw_optimizer = adamw_optimizer
        self.sgd_optimizer = sgd_optimizer

    def state_dict(self):
        return {
            "adam_optimizer": self.adamw_optimizer.state_dict(),
            **(
                {"sgd_optimizer": self.sgd_optimizer.state_dict()}
                if self.sgd_optimizer is not None
                else {}
            ),
        }

    def load_state_dict(self, state_dict):
        self.adamw_optimizer.load_state_dict(state_dict["adam_optimizer"])
        if state_dict.get("sgd_optimizer", None) is not None:
            self.sgd_optimizer.load_state_dict(state_dict["sgd_optimizer"])

    def change_lr(self, lr):
        for optimizer in [self.adamw_optimizer, self.sgd_optimizer]:
            if optimizer is None:
                continue

            for param_group in optimizer.param_groups:
                if param_group.get("is_lr_fixed", False):
                    continue
                param_group["lr"] = lr

    def step(self, *args, **kwargs):
        self.adamw_optimizer.step(*args, **kwargs)
        if self.sgd_optimizer is not None:
            self.sgd_optimizer.step(*args, **kwargs)

    def zero_grad(self, *args, **kwargs):
        self.adamw_optimizer.zero_grad(*args, **kwargs)
        if self.sgd_optimizer is not None:
            self.sgd_optimizer.zero_grad(*args, **kwargs)

    @property
    def param_groups(self):
        return self.adamw_optimizer.param_groups + (
            self.sgd_optimizer.param_groups if self.sgd_optimizer is not None else []
        )<|MERGE_RESOLUTION|>--- conflicted
+++ resolved
@@ -484,11 +484,14 @@
             causal_attn = attn.masked_fill(self.tril[:, :, :T, :T] == 0, 0)
         dropout_logits = causal_attn @ v
         dropout_logits = dropout_logits.transpose(1, 2).contiguous().view(B, T, C)
-<<<<<<< HEAD
         dropout_mask = dropout_logits + self.shift
 
         # if self.config.rounding_type:
-        #     if self.training and self.config.profile_dropout_mask:
+        #     if (
+        #         self.training
+        #         and self.config.profile_dropout_mask
+        #         and self.is_last_minibatch
+        #     ):
         #         wandb.log(
         #             {self.module_name + ".pre-rounding_mask": dropout_mask},
         #             commit=False,
@@ -516,43 +519,6 @@
         #         dropout_mask = dropout_mask.to(dtype=torch.float16) + scaling.to(
         #             dtype=torch.float16
         #         )
-=======
-        dropout_mask = 0.5 * torch.cos(dropout_logits + self.shift) + 0.5
-
-        if self.config.rounding_type:
-            if (
-                self.training
-                and self.config.profile_dropout_mask
-                and self.is_last_minibatch
-            ):
-                wandb.log(
-                    {self.module_name + ".pre-rounding_mask": dropout_mask},
-                    commit=False,
-                )
-
-            if self.config.rounding_type == RoundingType.SIGMOID:
-                dropout_mask = torch.sigmoid(
-                    self.config.sigmoid_slope * (dropout_mask - 0.5)
-                )
-            elif self.config.rounding_type == RoundingType.NOISE_AND_LINEAR:
-                complement_mask = 1 - dropout_mask.detach()
-                noise = self.uniform.sample(dropout_mask.shape).to(dropout_mask.device)
-                scaling = torch.where(
-                    noise >= complement_mask, complement_mask, complement_mask - 1
-                )
-                dropout_mask = dropout_mask.to(dtype=torch.float16) + scaling.to(
-                    dtype=torch.float16
-                )
-
-            elif self.config.rounding_type == RoundingType.LINEAR:
-                complement_mask = 1 - dropout_mask.detach()
-                scaling = torch.where(
-                    dropout_mask >= 0.5, complement_mask, complement_mask - 1
-                )
-                dropout_mask = dropout_mask.to(dtype=torch.float16) + scaling.to(
-                    dtype=torch.float16
-                )
->>>>>>> b982efd0
 
         if self.training:
             self.update_stats(dropout_mask)
