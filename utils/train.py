--- conflicted
+++ resolved
@@ -713,26 +713,6 @@
 
     get_default_args(args, local_dir)
 
-<<<<<<< HEAD
-    # DEVICE = get_default_device()
-    # using_DDP = DEVICE == "cuda" and torch.cuda.device_count() > 1
-    # if using_DDP:
-    #     init_process_group(backend="nccl")
-    #     ddp_rank = torch.distributed.get_rank()
-    #     ddp_world_size = torch.distributed.get_world_size()
-    #     if ddp_world_size > 1 and args.sweep_id is not None:
-    #         assert args.sweep_count == 1, "Multuple sweep runs not supported for multi-GPU nodes, currently."
-    #     is_master_process = (
-    #         ddp_rank == 0
-    #     )  # this process will do logging, checkpointing etc.
-    # else:
-    #     is_master_process = True
-
-    # if torch.distributed.is_initialized():
-    #     destroy_process_group()
-
-=======
->>>>>>> 47110df6
     if args.sweep_id is not None and int(os.getenv('LOCAL_RANK', '0')) == 0:
         wandb.agent(
             args.sweep_id,
