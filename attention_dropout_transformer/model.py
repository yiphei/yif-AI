--- conflicted
+++ resolved
@@ -322,33 +322,15 @@
                     - dropout_mask.detach()
                 )
                 dropout_mask = dropout_mask + complement_dropout_mask
-<<<<<<< HEAD
             elif self.config.rounding_type == RoundingType.NOISE_AND_LINEAR:
                 if self.training:
-=======
-            elif self.config.rounding_type in [
-                RoundingType.NOISE_AND_LINEAR,
-                RoundingType.NOISE_AND_LINEAR_DETACH,
-            ]:
-                if self.config.rounding_type == RoundingType.NOISE_AND_LINEAR or (
-                    self.config.rounding_type == RoundingType.NOISE_AND_LINEAR_DETACH
-                    and self.training
-                ):
->>>>>>> f765131b
                     complement_mask = 1 - dropout_mask.detach()
                     noise = torch.rand(dropout_mask.shape, device=dropout_mask.device)
 
                     scaling = torch.where(
                         noise >= complement_mask, complement_mask, complement_mask - 1
                     )
-<<<<<<< HEAD
                 else:
-=======
-                elif (
-                    self.config.rounding_type == RoundingType.NOISE_AND_LINEAR_DETACH
-                    and not self.training
-                ):
->>>>>>> f765131b
                     complement_mask = 1 - dropout_mask.detach()
                     scaling = torch.where(
                         dropout_mask >= 0.5, complement_mask, complement_mask - 1
