--- conflicted
+++ resolved
@@ -7,13 +7,9 @@
 from torch.nn import functional as F
 
 from baseline_transformer.model import ModelConfig as BaseModelConfig
-<<<<<<< HEAD
-from utils.transformer_modules import BaseModel, LayerNorm, SubModuleStats
-=======
 from utils.common import IntMappedEnum, custom_dataclass
 from utils.transformer_modules import (BaseModel, LayerNorm,
                                        MultiAttentionHead, SubModuleStats)
->>>>>>> f30d2782
 
 
 @custom_dataclass
@@ -46,25 +42,6 @@
     EMBED = "EMBED"
     EMBED_PLUS_HIDDEN = "EMBED_PLUS_HIDDEN"
 
-<<<<<<< HEAD
-    def __str__(self):
-        return self.value
-
-    @classmethod
-    def get_type_from_int(cls, num):
-        if num == 1:
-            return MaskInputType.HIDDEN_STATE
-        elif num == 2:
-            return MaskInputType.HIDDEN_STATE_W_LN
-        elif num == 3:
-            return MaskInputType.EMBED
-        elif num == 4:
-            return MaskInputType.EMBED_PLUS_HIDDEN
-        else:
-            raise ValueError("Invalid rounding type number")
-
-=======
->>>>>>> f30d2782
 
 @custom_dataclass
 class AttentionDropoutConfig:
